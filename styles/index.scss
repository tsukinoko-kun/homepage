@use "theme";
@use "reset";
@use "scrollbar";
@use "golden-ratio";
@use "my-math";

:root {
    --tab-size: 0.75rem;
}

body {
    height: 100vh;
    overflow-y: auto;
}

:root,
#__next {
    overflow-y: hidden;
    height: fit-content;
}

:root,
html,
body {
    background-color: theme.$color-background;
    color: theme.$color-foreground;
    font-family: "JetBrains Mono", "Cascadia Code", "Fira Code", monospace;
    font-size: 1rem;
    overflow-x: hidden;
    scroll-behavior: smooth;
}

body {
    width: 100vw;
}

#__next {
    width: 100%;
    max-width: max(golden-ratio.hor(1), 800px);
    padding: golden-ratio.min(11) golden-ratio.min(9);

    * {
        overflow-y: visible;
        background: transparent;
    }
}

@media screen and (min-width: 101vh) {
    #__next {
        margin: 2rem auto;
        box-shadow: 0 0 golden-ratio.hor(7) 0 rgba(black, 0.2);
        border-radius: 0.5rem;
    }
}

pre,
code {
    font-size: 0.8rem;
}

a:not(.hidden) {
    color: theme.$color-foreground;
    text-decoration: underline;
}

a.hidden {
    color: inherit;
    text-decoration: none;
}

p {
    margin: {
        top: 0.5em;
        bottom: 0.5em;
    }
}

table {
    th,
    td {
        text-align: left;
    }
}

a,
label {
    cursor: pointer;
    will-change: color, filter;
    transition: filter theme.$timing ease-out;
}

@media (hover: hover) {
    a,
    label {
        &:hover {
            @include theme.glow;

            * {
                color: theme.$color-accent !important;
            }
        }
    }
}

input,
textarea {
    padding: 0.2em 0.5em;
}

h1 {
    font-size: golden-ratio.min(4);
}

h2 {
    font-size: golden-ratio.min(5);
}

h3 {
    font-size: golden-ratio.min(6);
}

h4 {
    font-size: golden-ratio.min(7);
}

h5 {
    font-size: golden-ratio.min(8);
}

h6 {
    font-size: golden-ratio.min(9);
}

button,
input,
textarea {
    border-radius: 0.25em;
}

input:not([type="submit"]),
textarea {
    background-color: theme.$color-foreground-secondary !important;
    color: theme.$color-accent !important;
    filter: drop-shadow(0 0 8px rgba(black, 0.2));

    &::placeholder {
        color: theme.$color-background !important;
    }
}

textarea {
    display: block;
    resize: none;
    width: calc(100% - 3rem);
    height: golden-ratio.min(3);
}

button,
input[type="submit"] {
    background-color: theme.$color-accent !important;
    color: theme.$color-background !important;
    border: none;
<<<<<<< HEAD
=======
    border-radius: 0.25em;
>>>>>>> f4447e5a
    padding: 0.25em 0.5em;
    cursor: pointer;
    will-change: color, filter;
    transition: filter theme.$timing ease-out;
}

::selection {
    background-color: theme.$color-accent;
    color: theme.$color-background;
}<|MERGE_RESOLUTION|>--- conflicted
+++ resolved
@@ -160,10 +160,6 @@
     background-color: theme.$color-accent !important;
     color: theme.$color-background !important;
     border: none;
-<<<<<<< HEAD
-=======
-    border-radius: 0.25em;
->>>>>>> f4447e5a
     padding: 0.25em 0.5em;
     cursor: pointer;
     will-change: color, filter;
