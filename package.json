{
    "name": "@frank-mayer/homepage",
    "type": "module",
    "version": "0.0.1",
    "private": true,
    "scripts": {
        "dev": "astro dev",
        "start": "astro dev",
        "build": "astro build",
        "preview": "astro preview",
        "astro": "astro"
    },
    "dependencies": {
        "@astrojs/tailwind": "^5.1.0",
        "astro": "^4.2.1",
        "quicklink": "^2.3.0",
        "tailwindcss": "^3.4.1"
    },
    "devDependencies": {
        "@total-typescript/ts-reset": "^0.5.1",
        "@types/quicklink": "^2.3.4",
<<<<<<< HEAD
        "autoprefixer": "^10.4.18",
        "cssnano": "^6.0.3",
=======
        "autoprefixer": "^10.4.16",
        "cssnano": "^6.1.0",
>>>>>>> 7dba4453
        "prettier": "^3.1.1",
        "prettier-plugin-astro": "^0.13.0",
        "sass": "^1.69.7"
    }
}<|MERGE_RESOLUTION|>--- conflicted
+++ resolved
@@ -19,13 +19,8 @@
     "devDependencies": {
         "@total-typescript/ts-reset": "^0.5.1",
         "@types/quicklink": "^2.3.4",
-<<<<<<< HEAD
         "autoprefixer": "^10.4.18",
-        "cssnano": "^6.0.3",
-=======
-        "autoprefixer": "^10.4.16",
         "cssnano": "^6.1.0",
->>>>>>> 7dba4453
         "prettier": "^3.1.1",
         "prettier-plugin-astro": "^0.13.0",
         "sass": "^1.69.7"
