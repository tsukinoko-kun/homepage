{
  "name": "frank-mayer",
  "version": "1.0.0",
  "description": "My personal homepage",
  "scripts": {
    "serve": "browser-sync start --server '.' --files '.' 'css/' --extensions 'html'",
    "dev": "parcel serve 'src/**/*.html'",
    "clean": "rm -rf ./.parcel-cache && rm -rf ./dist",
    "build": "parcel build 'src/index.html' 'src/**/*.html' --no-source-maps --no-cache && node ./build.cjs"
  },
  "repository": {
    "type": "git",
    "url": "git+https://github.com/Frank-Mayer/homepage.git"
  },
  "author": "Frank-Mayer",
  "license": "MIT",
  "bugs": {
    "url": "https://github.com/Frank-Mayer/homepage/issues"
  },
  "homepage": "https://github.com/Frank-Mayer/homepage#readme",
  "postcss": {
    "plugins": {
      "autoprefixer": {}
    }
  },
  "browserslist": "> 10%, last 2 versions, not dead",
  "devDependencies": {
<<<<<<< HEAD
    "@parcel/packager-raw-url": "^2.0.1",
    "@parcel/transformer-sass": "^2.0.0",
    "@parcel/transformer-webmanifest": "^2.0.0",
=======
    "@parcel/packager-raw-url": "^2.0.0",
    "@parcel/transformer-sass": "^2.0.1",
    "@parcel/transformer-webmanifest": "^2.0.1",
>>>>>>> e25d4323
    "autoprefixer": "^10.4.0",
    "parcel": "^2.0.1",
    "postcss": "^8.3.11"
  },
  "dependencies": {
    "@frank-mayer/magic": "^1.1.9",
    "@frank-mayer/photon": "^0.6.3"
  }
}<|MERGE_RESOLUTION|>--- conflicted
+++ resolved
@@ -25,15 +25,9 @@
   },
   "browserslist": "> 10%, last 2 versions, not dead",
   "devDependencies": {
-<<<<<<< HEAD
     "@parcel/packager-raw-url": "^2.0.1",
-    "@parcel/transformer-sass": "^2.0.0",
-    "@parcel/transformer-webmanifest": "^2.0.0",
-=======
-    "@parcel/packager-raw-url": "^2.0.0",
     "@parcel/transformer-sass": "^2.0.1",
     "@parcel/transformer-webmanifest": "^2.0.1",
->>>>>>> e25d4323
     "autoprefixer": "^10.4.0",
     "parcel": "^2.0.1",
     "postcss": "^8.3.11"
